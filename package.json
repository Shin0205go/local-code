--- conflicted
+++ resolved
@@ -10,10 +10,7 @@
   "scripts": {
     "build": "tsc",
     "postbuild": "chmod +x ./dist/bin/ollama-code.js",
-<<<<<<< HEAD
-=======
     "prestart": "npm run build",
->>>>>>> 1eda82cd
     "start": "node ./dist/bin/ollama-code.js",
     "watch": "tsc --watch",
     "dev": "npm run build && npm start",
@@ -42,11 +39,7 @@
     "inquirer": "^8.2.5",
     "node-fetch": "^3.3.2",
     "ollama": "^0.5.15",
-<<<<<<< HEAD
     "@modelcontextprotocol/sdk": "1.11.4"
-=======
-    "@modelcontextprotocol/sdk": "^0.1.0"
->>>>>>> 1eda82cd
   },
   "devDependencies": {
     "@types/inquirer": "^8.2.5",
